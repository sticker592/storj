--- conflicted
+++ resolved
@@ -188,14 +188,7 @@
 	}
 	segmentStore := segments.NewSegmentStore(p.metainfo, ec, rs, p.maxInlineSize.Int(), maxEncryptedSegmentSize)
 
-<<<<<<< HEAD
-	streams, err := streams.NewStreamStore(segments, cfg.Volatile.SegmentSize.Int64(), &access.Key, int(encryptionScheme.BlockSize), encryptionScheme.Cipher)
-=======
-	key := new(storj.Key)
-	copy(key[:], access.Key[:])
-
-	streamStore, err := streams.NewStreamStore(segmentStore, cfg.Volatile.SegmentsSize.Int64(), key, int(encryptionScheme.BlockSize), encryptionScheme.Cipher)
->>>>>>> 295906ea
+	streamStore, err := streams.NewStreamStore(segmentStore, cfg.Volatile.SegmentsSize.Int64(), &access.Key, int(encryptionScheme.BlockSize), encryptionScheme.Cipher)
 	if err != nil {
 		return nil, err
 	}
@@ -203,20 +196,12 @@
 	bucketStore := buckets.NewStore(streamStore)
 
 	return &Bucket{
-<<<<<<< HEAD
-		Bucket:     bucketInfo,
-		Config:     *cfg,
-		metainfo:   kvmetainfo.New(p.metainfo, buckets, streams, segments, &access.Key),
-		streams:    streams,
-		pathCipher: pathCipher,
-=======
 		BucketConfig: *cfg,
 		Name:         bucketInfo.Name,
 		Created:      bucketInfo.Created,
 		bucket:       bucketInfo,
-		metainfo:     kvmetainfo.New(p.metainfo, bucketStore, streamStore, segmentStore, key),
+		metainfo:     kvmetainfo.New(p.metainfo, bucketStore, streamStore, segmentStore, &access.Key),
 		streams:      streamStore,
->>>>>>> 295906ea
 	}, nil
 }
 
