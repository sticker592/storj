--- conflicted
+++ resolved
@@ -753,14 +753,6 @@
 	return m.db.Update(ctx, value)
 }
 
-<<<<<<< HEAD
-// UpdateAuditSuccess updates a single storagenode's audit stats.
-func (m *lockedOverlayCache) UpdateAuditSuccess(ctx context.Context, nodeID storj.NodeID, auditSuccess bool) (stats *overlay.NodeStats, err error) {
-	m.Lock()
-	defer m.Unlock()
-	return m.db.UpdateAuditSuccess(ctx, nodeID, auditSuccess)
-}
-
 // RoutingTable returns kademlia routing table
 func (m *locked) RoutingTable() (kdb storage.KeyValueStore, ndb storage.KeyValueStore) {
 	m.Lock()
@@ -768,15 +760,6 @@
 	return m.db.RoutingTable()
 }
 
-// UpdateBatch for updating multiple storage nodes' stats.
-func (m *lockedOverlayCache) UpdateBatch(ctx context.Context, requests []*overlay.UpdateRequest) (statslist []*overlay.NodeStats, failed []*overlay.UpdateRequest, err error) {
-	m.Lock()
-	defer m.Unlock()
-	return m.db.UpdateBatch(ctx, requests)
-}
-
-=======
->>>>>>> 123bf291
 // UpdateOperator updates the email and wallet for a given node ID for satellite payments.
 func (m *lockedOverlayCache) UpdateNodeInfo(ctx context.Context, node storj.NodeID, nodeInfo *pb.InfoResponse) (stats *overlay.NodeDossier, err error) {
 	m.Lock()
