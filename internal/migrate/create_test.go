--- conflicted
+++ resolved
@@ -51,11 +51,7 @@
 
 	schema := "create-" + pgutil.CreateRandomTestingSchemaName(8)
 
-<<<<<<< HEAD
-	db, err := sql.Open("pgx", pgutil.ConnstrWithSchema(*testPostgres, schema))
-=======
-	db, err := sql.Open("postgres", pgutil.ConnstrWithSchema(*pgtest.ConnStr, schema))
->>>>>>> b0f67820
+	db, err := sql.Open("pgx", pgutil.ConnstrWithSchema(*pgtest.ConnStr, schema))
 	if err != nil {
 		t.Fatal(err)
 	}
